[![Bolt.new: AI-Powered Full-Stack Web Development in the Browser](./public/social_preview_index.jpg)](https://bolt.new)

# Bolt.new Fork by Cole Medin

This fork of Bolt.new allows you to choose the LLM that you use for each prompt! Currently, you can use OpenAI, Anthropic, Ollama, OpenRouter, Gemini, or Groq models - and it is easily extended to use any other model supported by the Vercel AI SDK! See the instructions below for running this locally and extending it to include more models.

# Requested Additions to this Fork - Feel Free to Contribute!!

- ✅ OpenRouter Integration (@coleam00)
- ✅ Gemini Integration (@jonathands)
- ✅ Autogenerate Ollama models from what is downloaded (@yunatamos)
- ✅ Filter models by provider (@jasonm23)
- ✅ Download project as ZIP (@fabwaseem)
- ⬜ LM Studio Integration
- ⬜ DeepSeek API Integration
- ⬜ Together Integration
- ⬜ Azure Open AI API Integration
- ⬜ HuggingFace Integration
- ⬜ Perplexity Integration
- ⬜ Containerize the application with Docker for easy installation
- ⬜ Better prompting for smaller LLMs (code window sometimes doesn't start)
- ⬜ Attach images to prompts
- ⬜ Run agents in the backend as opposed to a single model call
- ⬜ Publish projects directly to GitHub
- ⬜ Deploy directly to Vercel/Netlify/other similar platforms
- ⬜ Load local projects into the app
- ⬜ Ability to revert code to earlier version
- ⬜ Prompt caching
- ⬜ Ability to enter API keys in the UI
- ⬜ Prevent Bolt from rewriting files as often

# Bolt.new: AI-Powered Full-Stack Web Development in the Browser

Bolt.new is an AI-powered web development agent that allows you to prompt, run, edit, and deploy full-stack applications directly from your browser—no local setup required. If you're here to build your own AI-powered web dev agent using the Bolt open source codebase, [click here to get started!](./CONTRIBUTING.md)

## What Makes Bolt.new Different

Claude, v0, etc are incredible- but you can't install packages, run backends, or edit code. That’s where Bolt.new stands out:

- **Full-Stack in the Browser**: Bolt.new integrates cutting-edge AI models with an in-browser development environment powered by **StackBlitz’s WebContainers**. This allows you to:
  - Install and run npm tools and libraries (like Vite, Next.js, and more)
  - Run Node.js servers
  - Interact with third-party APIs
  - Deploy to production from chat
  - Share your work via a URL

- **AI with Environment Control**: Unlike traditional dev environments where the AI can only assist in code generation, Bolt.new gives AI models **complete control** over the entire  environment including the filesystem, node server, package manager, terminal, and browser console. This empowers AI agents to handle the whole app lifecycle—from creation to deployment.

Whether you’re an experienced developer, a PM, or a designer, Bolt.new allows you to easily build production-grade full-stack applications.

For developers interested in building their own AI-powered development tools with WebContainers, check out the open-source Bolt codebase in this repo!

## Prerequisites

Before you begin, ensure you have the following installed:

- Node.js (v20.15.1)
- pnpm (v9.4.0)

## Setup

1. Clone the repository (if you haven't already):

```bash
git clone https://github.com/coleam00/bolt.new-any-llm.git
```

2. Install dependencies:

```bash
pnpm install
```

3. Rename `.env.example` to .env.local and add your LLM API keys (you only have to set the ones you want to use and Ollama doesn't need an API key because it runs locally on your computer):

```
GROQ_API_KEY=XXX
OPENAI_API_KEY=XXX
ANTHROPIC_API_KEY=XXX
```

Optionally, you can set the debug level:

```
VITE_LOG_LEVEL=debug
```

**Important**: Never commit your `.env.local` file to version control. It's already included in .gitignore.

## Adding New LLMs:

To make new LLMs available to use in this version of Bolt.new, head on over to `app/utils/constants.ts` and find the constant MODEL_LIST. Each element in this array is an object that has the model ID for the name (get this from the provider's API documentation), a label for the frontend model dropdown, and the provider. 

By default, Anthropic, OpenAI, Groq, and Ollama are implemented as providers, but the YouTube video for this repo covers how to extend this to work with more providers if you wish!

When you add a new model to the MODEL_LIST array, it will immediately be available to use when you run the app locally or reload it. For Ollama models, make sure you have the model installed already before trying to use it here!

## Available Scripts

<<<<<<< HEAD
**How can I report Bolt.new issues?**  
Check out the [Issues section](https://github.com/stackblitz/bolt.new/issues) to report an issue or request a new feature. Please use the search feature to check if someone else has already submitted the same issue/request.
=======
- `pnpm run dev`: Starts the development server.
- `pnpm run build`: Builds the project.
- `pnpm run start`: Runs the built application locally using Wrangler Pages. This script uses `bindings.sh` to set up necessary bindings so you don't have to duplicate environment variables.
- `pnpm run preview`: Builds the project and then starts it locally, useful for testing the production build. Note, HTTP streaming currently doesn't work as expected with `wrangler pages dev`.
- `pnpm test`: Runs the test suite using Vitest.
- `pnpm run typecheck`: Runs TypeScript type checking.
- `pnpm run typegen`: Generates TypeScript types using Wrangler.
- `pnpm run deploy`: Builds the project and deploys it to Cloudflare Pages.
>>>>>>> dd4dd2c2

## Development

To start the development server:

```bash
pnpm run dev
```

This will start the Remix Vite development server. You will need Google Chrome Canary to run this locally! It's an easy install and a good browser for web development anyway.

## Tips and Tricks

Here are some tips to get the most out of Bolt.new:

- **Be specific about your stack**: If you want to use specific frameworks or libraries (like Astro, Tailwind, ShadCN, or any other popular JavaScript framework), mention them in your initial prompt to ensure Bolt scaffolds the project accordingly.

- **Use the enhance prompt icon**: Before sending your prompt, try clicking the 'enhance' icon to have the AI model help you refine your prompt, then edit the results before submitting.

- **Scaffold the basics first, then add features**: Make sure the basic structure of your application is in place before diving into more advanced functionality. This helps Bolt understand the foundation of your project and ensure everything is wired up right before building out more advanced functionality.

- **Batch simple instructions**: Save time by combining simple instructions into one message. For example, you can ask Bolt to change the color scheme, add mobile responsiveness, and restart the dev server, all in one go saving you time and reducing API credit consumption significantly.<|MERGE_RESOLUTION|>--- conflicted
+++ resolved
@@ -97,10 +97,6 @@
 
 ## Available Scripts
 
-<<<<<<< HEAD
-**How can I report Bolt.new issues?**  
-Check out the [Issues section](https://github.com/stackblitz/bolt.new/issues) to report an issue or request a new feature. Please use the search feature to check if someone else has already submitted the same issue/request.
-=======
 - `pnpm run dev`: Starts the development server.
 - `pnpm run build`: Builds the project.
 - `pnpm run start`: Runs the built application locally using Wrangler Pages. This script uses `bindings.sh` to set up necessary bindings so you don't have to duplicate environment variables.
@@ -109,7 +105,6 @@
 - `pnpm run typecheck`: Runs TypeScript type checking.
 - `pnpm run typegen`: Generates TypeScript types using Wrangler.
 - `pnpm run deploy`: Builds the project and deploys it to Cloudflare Pages.
->>>>>>> dd4dd2c2
 
 ## Development
 
